"""Client for interacting with the Google Gemini API."""
import logging
from google import genai
from google.genai import types as genai_types # Alias to avoid conflict with local 'types'

from .const import CONF_API_KEY

_LOGGER = logging.getLogger(__name__)

# Safety settings to block harmful content. Adjust as needed.
# Refer to https://ai.google.dev/gemini-api/docs/safety-settings
DEFAULT_SAFETY_SETTINGS = [
    genai_types.SafetySetting(
        category="HARM_CATEGORY_HARASSMENT",
        threshold="BLOCK_MEDIUM_AND_ABOVE",
    ),
    genai_types.SafetySetting(
        category="HARM_CATEGORY_HATE_SPEECH",
        threshold="BLOCK_MEDIUM_AND_ABOVE",
    ),
    genai_types.SafetySetting(
        category="HARM_CATEGORY_SEXUALLY_EXPLICIT",
        threshold="BLOCK_MEDIUM_AND_ABOVE",
    ),
    genai_types.SafetySetting(
        category="HARM_CATEGORY_DANGEROUS_CONTENT",
        threshold="BLOCK_MEDIUM_AND_ABOVE",
    ),
]

# Generation configuration for the model
# Refer to https://ai.google.dev/gemini-api/docs/config
BASE_GENERATION_CONFIG_PARAMS = {
    "temperature": 0.7,
    "top_p": 1,
    "top_k": 1,
    "max_output_tokens": 64000, # Adjust as needed, up to model limits
}

# Define the schema for the structured response
# For google.genai, Schema types are string literals like 'OBJECT', 'STRING'
GENERATE_INSIGHTS_FUNCTION_DECLARATION = genai_types.FunctionDeclaration(
    name="generate_insights",
    description="Generates insights, alerts, and actions based on the provided data.",
    parameters=genai_types.Schema(
        type=genai_types.Type.OBJECT,
        properties={
            'insights': genai_types.Schema(type=genai_types.Type.STRING, description="General insights derived from the data."),
            'alerts': genai_types.Schema(type=genai_types.Type.STRING, description="Specific alerts or warnings based on the data."),
            'actions': genai_types.Schema(type=genai_types.Type.STRING, description="Suggested actions or next steps."),
        },
        required=['insights', 'alerts', 'actions']
    )
)

# Define the tool for Gemini
INSIGHTS_TOOL = genai_types.Tool(
    function_declarations=[GENERATE_INSIGHTS_FUNCTION_DECLARATION]
)

class GeminiClient:
    """A client for the Google Gemini API."""

    def __init__(self, api_key: str):
        """Initialize the Gemini client."""
        if not api_key:
            raise ValueError("Gemini API key is required.")
        
<<<<<<< HEAD
        # Configure the genai library with the API key, standard for google-genai 1.7.0
        genai.configure(api_key=api_key)
        self._model_name = "gemini-1.5-flash" # Ensure this model is compatible with the new SDK version
        # Initialize the GenerativeModel
        self._model = genai.GenerativeModel(self._model_name)
        _LOGGER.info(f"Gemini Client initialized for model {self._model_name} using genai.configure() and GenerativeModel.")
=======
        # Initialize the genai Client with the API key
        # This is assumed to be the correct method for the SDK version in the environment,
        # given the previous AttributeError with genai.configure.
        self._client = genai.Client(api_key=api_key)
        self._model_name = "gemini-1.5-flash" # Ensure this model is compatible with the new SDK version
        _LOGGER.info(f"Gemini Client initialized for model {self._model_name} using genai.Client.")
>>>>>>> a4d16f16

    def get_insights(self, prompt: str, entity_data_json: str) -> dict | None:
        """
        Get insights from the Gemini API based on the provided prompt and entity data.
        The response will be structured according to the schema in GENERATE_INSIGHTS_FUNCTION_DECLARATION.

        Args:
            prompt: The base prompt template.
            entity_data_json: A JSON string of the Home Assistant entity data.

        Returns:
            A dictionary with "insights", "alerts", "actions", and "raw_text"
            or None if an error occurs.
        """
        full_prompt = prompt.format(entity_data=entity_data_json)
        _LOGGER.info(f"Full prompt for Gemini API: {full_prompt}")
        _LOGGER.debug(f"Sending prompt to Gemini: {full_prompt[:500]}...")

<<<<<<< HEAD
        # Construct the GenerationConfig object directly.
        gen_config_obj = genai_types.GenerationConfig(
            **BASE_GENERATION_CONFIG_PARAMS
            # response_mime_type="application/json" # This would go here if needed
        )

        try:
            # Call generate_content on the GenerativeModel instance, passing arguments directly.
            # This aligns with google-genai==1.7.0 SDK practices.
            response = self._model.generate_content(
=======
        # Construct the full configuration for the API call using GenerateContentConfig.
        # The 'generation_config' field is passed as a dictionary based on the hypothesis
        # that this will resolve the Pydantic "Extra inputs are not permitted" error
        # for the SDK version implied by the environment.
        request_config = genai_types.GenerateContentConfig(
            generation_config=BASE_GENERATION_CONFIG_PARAMS,  # Pass dict directly
            safety_settings=DEFAULT_SAFETY_SETTINGS,
            tools=[INSIGHTS_TOOL]
            # If automatic function calling needs to be disabled (default is enabled):
            # automatic_function_calling={'disable': True},
        )

        try:
            # Call generate_content using self._client.models
            response = self._client.models.generate_content(
                model=f"models/{self._model_name}", # Model name needs to be prefixed with "models/"
>>>>>>> a4d16f16
                contents=full_prompt,
                generation_config=gen_config_obj,
                safety_settings=DEFAULT_SAFETY_SETTINGS,
                tools=[INSIGHTS_TOOL]
            )

            _LOGGER.debug(f"Raw Gemini API response object: {response}")

            if not response.candidates or not response.candidates[0].content or not response.candidates[0].content.parts:
                _LOGGER.warning("Gemini response did not contain the expected content parts. Raw response: %s", response)
                return {"insights": "No content parts in response.", "alerts": "", "actions": "", "raw_text": str(response)}

            # Iterate through parts to find the function call
            function_call = None
            # The new SDK might structure parts differently, check response.text for direct text.
            # Function calls are typically in `response.candidates[0].content.parts[0].function_call`
            
            # According to new SDK, function_call is on the part.
            for part in response.candidates[0].content.parts:
                if part.function_call:
                    function_call = part.function_call
                    break
            
            if not function_call:
                _LOGGER.warning("Gemini response did not include a function call. Text response: %s", response.text if response.text else "N/A")
                if response.text:
                    return {"insights": response.text, "alerts": "No function call; direct text response.", "actions": "", "raw_text": response.text}
                return {"insights": "No function call in response and no fallback text.", "alerts": "", "actions": "", "raw_text": str(response)}

            if function_call.name != "generate_insights":
                _LOGGER.warning(f"Gemini called an unexpected function: {function_call.name}. Raw response: {response}")
                return {"insights": f"Unexpected function call: {function_call.name}", "alerts": "", "actions": "", "raw_text": str(response)}

            # The arguments are already structured data (Python dict like object)
            # Convert to dict for consistent handling if it's not already.
            structured_data = dict(function_call.args)
            structured_data["raw_text"] = response.text # Store the textual part of the response.
                                                      # Or str(response) for the whole object if needed for debug.

            _LOGGER.info(f"Successfully extracted structured data: {structured_data}")
            return structured_data

        except Exception as e:
            _LOGGER.error(f"Error calling Gemini API or processing its response: {e}")
            # Check for specific API key errors if possible (e.g., based on error message or type)
            # from google.api_core import exceptions as google_exceptions
            # if isinstance(e, google_exceptions.PermissionDenied) or "API_KEY_INVALID" in str(e).upper():
            #    _LOGGER.error("Invalid or unauthorized Gemini API Key.")
            if "API key not valid" in str(e) or "PermissionDenied" in str(e) or "API_KEY_INVALID" in str(e).upper():
                 _LOGGER.error("Invalid or unauthorized Gemini API Key.")
            return None<|MERGE_RESOLUTION|>--- conflicted
+++ resolved
@@ -66,22 +66,14 @@
         if not api_key:
             raise ValueError("Gemini API key is required.")
         
-<<<<<<< HEAD
         # Configure the genai library with the API key, standard for google-genai 1.7.0
         genai.configure(api_key=api_key)
         self._model_name = "gemini-1.5-flash" # Ensure this model is compatible with the new SDK version
         # Initialize the GenerativeModel
         self._model = genai.GenerativeModel(self._model_name)
         _LOGGER.info(f"Gemini Client initialized for model {self._model_name} using genai.configure() and GenerativeModel.")
-=======
-        # Initialize the genai Client with the API key
-        # This is assumed to be the correct method for the SDK version in the environment,
-        # given the previous AttributeError with genai.configure.
-        self._client = genai.Client(api_key=api_key)
-        self._model_name = "gemini-1.5-flash" # Ensure this model is compatible with the new SDK version
-        _LOGGER.info(f"Gemini Client initialized for model {self._model_name} using genai.Client.")
->>>>>>> a4d16f16
 
+        
     def get_insights(self, prompt: str, entity_data_json: str) -> dict | None:
         """
         Get insights from the Gemini API based on the provided prompt and entity data.
@@ -99,7 +91,6 @@
         _LOGGER.info(f"Full prompt for Gemini API: {full_prompt}")
         _LOGGER.debug(f"Sending prompt to Gemini: {full_prompt[:500]}...")
 
-<<<<<<< HEAD
         # Construct the GenerationConfig object directly.
         gen_config_obj = genai_types.GenerationConfig(
             **BASE_GENERATION_CONFIG_PARAMS
@@ -110,24 +101,7 @@
             # Call generate_content on the GenerativeModel instance, passing arguments directly.
             # This aligns with google-genai==1.7.0 SDK practices.
             response = self._model.generate_content(
-=======
-        # Construct the full configuration for the API call using GenerateContentConfig.
-        # The 'generation_config' field is passed as a dictionary based on the hypothesis
-        # that this will resolve the Pydantic "Extra inputs are not permitted" error
-        # for the SDK version implied by the environment.
-        request_config = genai_types.GenerateContentConfig(
-            generation_config=BASE_GENERATION_CONFIG_PARAMS,  # Pass dict directly
-            safety_settings=DEFAULT_SAFETY_SETTINGS,
-            tools=[INSIGHTS_TOOL]
-            # If automatic function calling needs to be disabled (default is enabled):
-            # automatic_function_calling={'disable': True},
-        )
 
-        try:
-            # Call generate_content using self._client.models
-            response = self._client.models.generate_content(
-                model=f"models/{self._model_name}", # Model name needs to be prefixed with "models/"
->>>>>>> a4d16f16
                 contents=full_prompt,
                 generation_config=gen_config_obj,
                 safety_settings=DEFAULT_SAFETY_SETTINGS,
